mod coloring;
mod error;
mod fractal;
mod mat;
mod sampling;

use std::{
    env,
    fs::{self, File},
    io::Write,
    path::PathBuf,
    sync::{atomic, mpsc},
    time::Instant,
};

use image::{Rgb, RgbImage};
use mat::Mat2D;
use num_complex::Complex;
use rayon::iter::{ParallelBridge, ParallelIterator};
use sampling::{generate_sampling_points, preview_sampling_points, SamplingLevel};
use serde::{Deserialize, Serialize};

use coloring::{
    color_mapping, compute_histogram, cumulate_histogram, get_histogram_value, ColoringMode,
};
use error::{ErrorKind, Result};
use fractal::Fractal;

#[derive(Debug, Serialize, Deserialize)]
struct FractalParams {
    img_width: u32,
    img_height: u32,

    zoom: f64,
    center_x: f64,
    center_y: f64,

    max_iter: u32,

    fractal: Fractal,

    coloring_mode: Option<ColoringMode>,
    sampling: Option<SamplingLevel>,

    custom_gradient: Option<Vec<(f64, [u8; 3])>>,

    dev_options: Option<DevOptions>,
}

#[derive(Debug, Serialize, Deserialize)]
struct DevOptions {
    save_sampling_pattern: Option<bool>,
    display_gradient: Option<bool>,
}

fn main() -> Result<()> {
    let args: Vec<String> = env::args().collect();

    // In case I want to try out how serde_json serializes the
    // param file
    // fs::write("out.json", serde_json::to_string_pretty(&params).unwrap()).unwrap();

    match args.len() {
        3 => {
            let FractalParams {
                img_width,
                img_height,
                zoom,
                center_x,
                center_y,
                max_iter,
                sampling: sampling_mode,
                fractal,
                coloring_mode,
                custom_gradient,
                dev_options,
            } = serde_json::from_reader::<_, FractalParams>(
                File::open(&args[1]).map_err(ErrorKind::ReadParameterFile)?,
            )
            .map_err(ErrorKind::DecodeParameterFile)?;

            let aspect_ratio = img_width as f64 / img_height as f64;

            let width = zoom;
            let height = width / aspect_ratio;
            let x_min = center_x - width / 2.;
            // make center_y negative to match complex number representation
            // (in which the imaginary axis is pointing upward)
            let y_min = -center_y - height / 2.;

            // sampling

            let sampling_points = generate_sampling_points(sampling_mode);
            if let Some(DevOptions {
                save_sampling_pattern: Some(true),
                ..
            }) = dev_options
            {
                preview_sampling_points(&sampling_points)?;
            }

            // Get chunks

            const CHUNK_SIZE: usize = 256;
            const KERNEL_SIZE: isize = 1;

            let mut processed_image = Mat::filled_with(
                0.,
                img_width as usize + 2 * KERNEL_SIZE as usize,
                img_height as usize + 2 * KERNEL_SIZE as usize,
            );

            let (v_chunks, last_v_chunk) = (
                img_height.div_euclid(CHUNK_SIZE as u32),
                img_height.rem_euclid(CHUNK_SIZE as u32),
            );
            let (h_chunks, last_h_chunk) = (
                img_width.div_euclid(CHUNK_SIZE as u32),
                img_width.rem_euclid(CHUNK_SIZE as u32),
            );

            // Progress related init

            let start = Instant::now();

            let progress = atomic::AtomicU32::new(0);
            let total = (0..v_chunks + 1)
                .flat_map(|cj| {
                    (0..h_chunks + 1).map(move |ci| {
                        let chunk_width = if ci == h_chunks {
                            last_h_chunk
                        } else {
                            CHUNK_SIZE as u32
                        };
                        let chunk_height = if cj == v_chunks {
                            last_v_chunk
                        } else {
                            CHUNK_SIZE as u32
                        };

                        (chunk_width + 2 * KERNEL_SIZE as u32)
                            * (chunk_height + 2 * KERNEL_SIZE as u32)
                    })
                })
                .sum::<u32>();

            let stdout = std::io::stdout();

            // Compute escape time (number of iterations) for each pixel

            for cj in 0..v_chunks + 1 {
                for ci in 0..h_chunks + 1 {
                    let chunk_width = if ci == h_chunks {
                        last_h_chunk
                    } else {
                        CHUNK_SIZE as u32
                    };
                    let chunk_height = if cj == v_chunks {
                        last_v_chunk
                    } else {
                        CHUNK_SIZE as u32
                    };

                    // pi and pj are the coordinates of the first pixel of the
                    // chunk (top-left corner pixel)
                    let pi = ci * CHUNK_SIZE as u32;
                    let pj = cj * CHUNK_SIZE as u32;

                    let (tx, rx) = mpsc::channel();

                    (0..chunk_height + 2 * KERNEL_SIZE as u32)
                        .flat_map(|j| {
                            (0..chunk_width + 2 * KERNEL_SIZE as u32).map(move |i| (i, j))
                        })
                        .par_bridge()
                        .for_each_with(tx, |s, (i, j)| {
                            let x = (pi + i - KERNEL_SIZE as u32) as f64 + 0.5;
                            let y = (pj + j - KERNEL_SIZE as u32) as f64 + 0.5;

                            let samples = sampling_points
                                .iter()
                                .map(|&(dx, dy)| {
                                    let re = x_min + width * (x + dx) / img_width as f64;
                                    let im = y_min + height * (y + dy) / img_height as f64;

                                    let (iter, _) =
                                        fractal.get_pixel(Complex::new(re, im), max_iter);

                                    ((dx, dy), iter as f64 / max_iter as f64)
                                })
                                .collect::<Vec<_>>();

                            // Using atomic::Ordering::Relaxed because we don't really
                            // care about the order `progress` is updated. As long as it
                            // is updated it should be fine :>
                            progress.fetch_add(1, atomic::Ordering::Relaxed);
                            let progress = progress.load(atomic::Ordering::Relaxed);

                            if progress % (total / 100000 + 1) == 0 {
                                stdout
                                    .lock()
                                    .write_all(
                                        format!(
                                            "\r {:.1}% - {:.1}s elapsed",
                                            100. * progress as f32 / total as f32,
                                            start.elapsed().as_secs_f32(),
                                        )
                                        .as_bytes(),
                                    )
                                    .unwrap();
                            }

                            s.send(((i, j), samples)).unwrap();
                        });

                    let mut chunk_samples =
                        Mat::filled_with(vec![], img_width as usize, img_height as usize);
                    for ((i, j), pixel_samples) in rx {
                        chunk_samples
                            .set((i as usize, j as usize), pixel_samples.to_owned())
                            .unwrap();
                    }

<<<<<<< HEAD
                    for j in 0..chunk_height as usize {
                        for i in 0..chunk_width as usize {
                            let i = i + KERNEL_SIZE as usize;
                            let j = j + KERNEL_SIZE as usize;

                            let mut weighted_sum = 0.;
                            let mut weight_total = 0.;

                            for dj in -KERNEL_SIZE..=KERNEL_SIZE {
                                for di in -KERNEL_SIZE..=KERNEL_SIZE {
                                    let ii =
                                        i.saturating_add_signed(di).min(img_width as usize - 1);
                                    let jj =
                                        j.saturating_add_signed(dj).min(img_height as usize - 1);

                                    for &((dx, dy), v) in chunk_samples.get((ii, jj)).unwrap() {
                                        let dx = di as f64 + dx;
                                        let dy = dj as f64 + dy;

                                        const R: f64 = 1.5;
                                        let d = dx * dx + dy * dy;
                                        if d < R {
                                            let w = 1. / (1. + d / R);
                                            weighted_sum += w * v;
                                            weight_total += w;
                                        }
                                    }
=======
                    v
                })
                .collect::<Vec<_>>();

            println!();

            // Create samples image

            let mut samples_image =
                Mat2D::filled_with(vec![], img_width as usize, img_height as usize);

            // Get max/min iteration counts

            let mut max_iter = 0;
            // let mut min_iter = 0;
            for (_, pixel_samples) in &samples {
                for &(_, sample) in pixel_samples {
                    max_iter = sample.max(max_iter);
                    // min_iter = sample.min(max_iter);
                }
            }

            // Fill `samples_image` and normalize iteration count from
            // range (0, max_iter) to (0, 1).

            for ((i, j), pixel_samples) in &samples {
                let _min_iter = 0;
                let filtered_samples = pixel_samples
                    .iter()
                    .copied()
                    .filter_map(|(d, v)| {
                        (v < 99 * max_iter / 100)
                            .then_some((d, (v - _min_iter) as f64 / (max_iter - _min_iter) as f64))
                    })
                    .collect::<Vec<_>>();

                samples_image
                    .set((*i as usize, *j as usize), filtered_samples)
                    .unwrap();
            }

            // Render image from samples and using bilateral filtering.

            let mut processed_image =
                Mat2D::filled_with(0., img_width as usize, img_height as usize);

            // How far the filter "reaches" in terms of spatial extent.
            const SPATIAL_PARAM: f64 = 0.5;

            for j in 0..img_height as usize {
                for i in 0..img_width as usize {
                    let mut numerator = 0.;
                    let mut denominator = 0.;

                    const KERNEL_SIDE: isize = 2;
                    for dj in -KERNEL_SIDE..KERNEL_SIDE {
                        for di in -KERNEL_SIDE..KERNEL_SIDE {
                            let ii = i.wrapping_add_signed(di).min(img_width as usize - 1);
                            let jj = j.wrapping_add_signed(dj).min(img_height as usize - 1);

                            let other_samples = samples_image.get((ii, jj)).unwrap();

                            for (k, &((dx, dy), other_value)) in other_samples.iter().enumerate() {
                                let dx = di as f64 + dx;
                                let dy = dj as f64 + dy;

                                #[inline]
                                fn kernel(x: f64) -> f64 {
                                    (-x.abs()).exp()
                                }

                                // Skip center_sample
                                if di != 0 && dj != 0 && k != 0 {
                                    let w =
                                        kernel(((dx * dx + dy * dy) as f64).sqrt() / SPATIAL_PARAM);

                                    numerator += w * other_value;
                                    denominator += w;
>>>>>>> 0dffbc5c
                                }
                            }

                            processed_image
                                .set(
                                    (pi as usize + i, pj as usize + j),
                                    weighted_sum / weight_total,
                                )
                                .unwrap();
                        }
                    }
                }
            }

            println!();

            let mut output_image = RgbImage::new(img_width, img_height);

            match coloring_mode.unwrap_or_default() {
                ColoringMode::BlackAndWhite => {
                    for j in 0..img_height as usize {
                        for i in 0..img_width as usize {
                            let &value = processed_image.get((i, j)).unwrap();
                            output_image.put_pixel(
                                i as u32,
                                j as u32,
                                if value >= 0.95 {
                                    Rgb([0, 0, 0])
                                } else {
                                    Rgb([255, 255, 255])
                                },
                            );
                        }
                    }
                }
                ColoringMode::Linear => {
                    for j in 0..img_height as usize {
                        for i in 0..img_width as usize {
                            let &value = processed_image.get((i, j)).unwrap();
                            output_image.put_pixel(
                                i as u32,
                                j as u32,
                                color_mapping(value, custom_gradient.as_ref()),
                            );
                        }
                    }
                }
                ColoringMode::Squared => {
                    for j in 0..img_height as usize {
                        for i in 0..img_width as usize {
                            let &value = processed_image.get((i, j)).unwrap();
                            output_image.put_pixel(
                                i as u32,
                                j as u32,
                                color_mapping(value.powi(2), custom_gradient.as_ref()),
                            );
                        }
                    }
                }
                ColoringMode::CumulativeHistogram => {
                    let cumulative_histogram =
                        cumulate_histogram(compute_histogram(&processed_image.vec));
                    for j in 0..img_height as usize {
                        for i in 0..img_width as usize {
                            let &value = processed_image.get((i, j)).unwrap();
                            output_image.put_pixel(
                                i as u32,
                                j as u32,
                                color_mapping(
                                    get_histogram_value(value, &cumulative_histogram).powi(12),
                                    custom_gradient.as_ref(),
                                ),
                            );
                        }
                    }
                }
            };

            if let Some(DevOptions {
                display_gradient: Some(true),
                ..
            }) = dev_options
            {
                const GRADIENT_HEIGHT: u32 = 8;
                const GRADIENT_WIDTH: u32 = 64;
                const OFFSET: u32 = 8;

                for j in 0..GRADIENT_HEIGHT {
                    for i in 0..GRADIENT_WIDTH {
                        output_image.put_pixel(
                            img_width - GRADIENT_WIDTH - OFFSET + i,
                            img_height - GRADIENT_HEIGHT - OFFSET + j,
                            color_mapping(
                                i as f64 / GRADIENT_WIDTH as f64,
                                custom_gradient.as_ref(),
                            ),
                        );
                    }
                }
            }

            let path = PathBuf::from(&args[2]);

            output_image.save(&path).map_err(ErrorKind::SaveImage)?;

            let image_size = fs::metadata(&path).unwrap().len();
            println!(
                " output image: {}x{} - {} {}",
                img_width,
                img_height,
                if image_size / 1_000_000 != 0 {
                    format!("{:.1}mb", image_size as f32 / 1_000_000.)
                } else if image_size / 1_000 != 0 {
                    format!("{:.1}kb", image_size as f32 / 1_000.)
                } else {
                    format!("{}b", image_size)
                },
                if let Some(ext) = path.extension() {
                    format!("- {} ", ext.to_str().unwrap())
                } else {
                    "".to_string()
                }
            );
        }
        _ => {
            println!("This is a fractal renderer.");
            println!("Usage: fractal_renderer <param file path>.json <output image path>.png");
            println!("More information: https://gh.valflrt.dev/fractal_renderer");
        }
    }

    Ok(())
}<|MERGE_RESOLUTION|>--- conflicted
+++ resolved
@@ -104,7 +104,7 @@
             const CHUNK_SIZE: usize = 256;
             const KERNEL_SIZE: isize = 1;
 
-            let mut processed_image = Mat::filled_with(
+            let mut processed_image = Mat2D::filled_with(
                 0.,
                 img_width as usize + 2 * KERNEL_SIZE as usize,
                 img_height as usize + 2 * KERNEL_SIZE as usize,
@@ -214,14 +214,13 @@
                         });
 
                     let mut chunk_samples =
-                        Mat::filled_with(vec![], img_width as usize, img_height as usize);
+                        Mat2D::filled_with(vec![], img_width as usize, img_height as usize);
                     for ((i, j), pixel_samples) in rx {
                         chunk_samples
                             .set((i as usize, j as usize), pixel_samples.to_owned())
                             .unwrap();
                     }
 
-<<<<<<< HEAD
                     for j in 0..chunk_height as usize {
                         for i in 0..chunk_width as usize {
                             let i = i + KERNEL_SIZE as usize;
@@ -249,86 +248,6 @@
                                             weight_total += w;
                                         }
                                     }
-=======
-                    v
-                })
-                .collect::<Vec<_>>();
-
-            println!();
-
-            // Create samples image
-
-            let mut samples_image =
-                Mat2D::filled_with(vec![], img_width as usize, img_height as usize);
-
-            // Get max/min iteration counts
-
-            let mut max_iter = 0;
-            // let mut min_iter = 0;
-            for (_, pixel_samples) in &samples {
-                for &(_, sample) in pixel_samples {
-                    max_iter = sample.max(max_iter);
-                    // min_iter = sample.min(max_iter);
-                }
-            }
-
-            // Fill `samples_image` and normalize iteration count from
-            // range (0, max_iter) to (0, 1).
-
-            for ((i, j), pixel_samples) in &samples {
-                let _min_iter = 0;
-                let filtered_samples = pixel_samples
-                    .iter()
-                    .copied()
-                    .filter_map(|(d, v)| {
-                        (v < 99 * max_iter / 100)
-                            .then_some((d, (v - _min_iter) as f64 / (max_iter - _min_iter) as f64))
-                    })
-                    .collect::<Vec<_>>();
-
-                samples_image
-                    .set((*i as usize, *j as usize), filtered_samples)
-                    .unwrap();
-            }
-
-            // Render image from samples and using bilateral filtering.
-
-            let mut processed_image =
-                Mat2D::filled_with(0., img_width as usize, img_height as usize);
-
-            // How far the filter "reaches" in terms of spatial extent.
-            const SPATIAL_PARAM: f64 = 0.5;
-
-            for j in 0..img_height as usize {
-                for i in 0..img_width as usize {
-                    let mut numerator = 0.;
-                    let mut denominator = 0.;
-
-                    const KERNEL_SIDE: isize = 2;
-                    for dj in -KERNEL_SIDE..KERNEL_SIDE {
-                        for di in -KERNEL_SIDE..KERNEL_SIDE {
-                            let ii = i.wrapping_add_signed(di).min(img_width as usize - 1);
-                            let jj = j.wrapping_add_signed(dj).min(img_height as usize - 1);
-
-                            let other_samples = samples_image.get((ii, jj)).unwrap();
-
-                            for (k, &((dx, dy), other_value)) in other_samples.iter().enumerate() {
-                                let dx = di as f64 + dx;
-                                let dy = dj as f64 + dy;
-
-                                #[inline]
-                                fn kernel(x: f64) -> f64 {
-                                    (-x.abs()).exp()
-                                }
-
-                                // Skip center_sample
-                                if di != 0 && dj != 0 && k != 0 {
-                                    let w =
-                                        kernel(((dx * dx + dy * dy) as f64).sqrt() / SPATIAL_PARAM);
-
-                                    numerator += w * other_value;
-                                    denominator += w;
->>>>>>> 0dffbc5c
                                 }
                             }
 
